# Python Client - Examples and Code Snippets

This folder contains examples and code snippets for the openEO Python client.

## Overview

Environments: `Python` (plain Python code), `Jupyter` (e.g. Notebooks)

<<<<<<< HEAD
The `Demonstrates` column summarizes the key openEO functionality used in each community example.


| Title | Environment | Description | Demonstrates |
|-|-|-|-|
| [Anomaly_Detection](./RescaleChunks/) | `Jupyter`  | Check the crop growth on your field and compare it with similar fields in the region. | Loading data from **WFS**; openEO process `Anomaly_Detection` |
| [BasicSentinelMerge](./BasicSentinelMerge/) | `Jupyter`   | Merging Sentinel 1 and 2 in a single datacube for further processing. | openEO processes `merge_cubes`, `mask_scl_dilation`, `aggregate_temporal_period`, `array_interpolate_linear`, `sar_backscatter`, `filter_bbox` |
| [BurntMapping](./BurntMapping/)             | `Jupyter`    | Classical Normalized Burnt Ratio(NBR) difference performed using VITO backend on a chunk polygon. The method followed in this notebook to compute DNBR is inspired from [UN SPIDER's recommended practices](https://www.un-spider.org/advisory-support/recommended-practices/recommended-practice-google-earth-engine-flood-mapping). | openEO processes `run_udf`, `chunk_polygon` with polygon loaded from JSON, `reduce_dimension` |
| [FloodNDWI](./FloodNDWI/)                   | `Jupyter`    | Comparative study between pre and post image for Cologne during 2021 flood using NDWI. [Refernce](https://labo.obs-mip.fr/multitemp/the-ndwi-applied-to-the-recent-flooding-in-the-central-us/) | **Adding metadata** to a datacube; openEO processes `datacube_from_process`, `merge_datacube`, `reduce_dimension`|
| [FloodSAR](./FloodSAR/)                     | `Jupyter`    | Flood extent detection following [UN SPIDER's recommended practices](https://www.un-spider.org/advisory-support/recommended-practices/recommended-practice-google-earth-engine-flood-mapping). | **Thresholding** using `udf`; openEO processes `divide` |
| [ParcelDelineation](./ParcelDelineation/)   | `Jupyter` | Delineates parcels with Sentinel-2 data using [ONNX](https://onnx.ai/) models. The example focuses on the inference step, using pre-trained models. It demonstrates data loading and preprocessing, inference, post-processing and finally producing vector data as a result. | Selection of best tiles; Running **ONNX models** using `udf`; postprocessing using **sobel filter** and **Felzenszwalb's algoritm** in `udf`, openEO processes `aggregate_spatial`, `build_child_callback`, `filter_labels`, `apply_neighborhood`, `raster_to_vector`, `filter_spatial`|
| [Publishing a UDP (S1 statistics)](./Sentinel1_Stats/) | `Jupyter`   | Computes various statistics for Sentinel-1 data and publishes it as a user-defined process (UDP) that can be re-used by others across multiple languages/environments. | Creating a `udp` with `ProcessBuilder`; Saving `udp`for public reuse with `save_user_defined_process`; Publishing a service; credit usage; openEO processes `rename_labels`, `apply_dimension`, `datacube_from_process` |
| [RankComposites](./RankComposites/)         | `Jupyter`   | Max NDVI compositing in openEO. | openEO processes `apply_neigborhood`, `array_apply`, `filter_bbox`, `mask`, `aggregate_temporal_period` |
| [RescaleChunks](./RescaleChunks/)           | `Jupyter`   | The creation of a simple process to rescale Sentinel 2 RGB image along with the use of chunk_polygon apply with a (User Defined Function) UDF. | openEO processes `run_udf`, `chunk_polygon`, `reduce_dimension` |
| [WorldCereal](./WorldCereal/)               | `Jupyter`   | WorldCereal data extraction sample. | openEO processes `merge_cubes` |
=======

| Title                                       | Environment | Description                                                                                                                                                                                                                                                                                                                           |
|---------------------------------------------| ----------- |---------------------------------------------------------------------------------------------------------------------------------------------------------------------------------------------------------------------------------------------------------------------------------------------------------------------------------------|
| [Anomaly_Detection](./RescaleChunks/)       | `Jupyter`  | Check the crop growth on your field and compare it with similar fields in the region. |
| [BasicSentinelMerge](./BasicSentinelMerge/) | `Jupyter`   | Merging Sentinel 1 and 2 in a single datacube for further processing. |
| [BurntMapping](./BurntMapping/)             | `Jupyter`    | Classical Normalized Burnt Ratio(NBR) difference performed using VITO backend on a chunk polygon. The method followed in this notebook to compute DNBR is inspired from [UN SPIDER's recommended practices](https://www.un-spider.org/advisory-support/recommended-practices/recommended-practice-google-earth-engine-flood-mapping). |
| [FloodNDWI](./FloodNDWI/)                   | `Jupyter`    | Comparative study between pre and post image for Cologne during 2021 flood using NDWI. [Refernce](https://labo.obs-mip.fr/multitemp/the-ndwi-applied-to-the-recent-flooding-in-the-central-us/) |
| [FloodSAR](./FloodSAR/)                     | `Jupyter`    | Flood extent detection following [UN SPIDER's recommended practices](https://www.un-spider.org/advisory-support/recommended-practices/recommended-practice-google-earth-engine-flood-mapping). |
| [ParcelDelineation](./ParcelDelineation/)   | `Jupyter` | Delineates parcels with Sentinel-2 data using ONNX models. The example focuses on the inference step, using pre-trained models. It demonstrates data loading and preprocessing, inference, and finally producing vector data as a result. |
| [Publishing a UDP (S1 statistics)](./Sentinel1_Stats/) | `Jupyter`   | Computes various statistics for Sentinel-1 data and publishes it as a user-defined process (UDP) that can be re-used by others across multiple languages/environments. |
| [RankComposites](./RankComposites/)         | `Jupyter`   | Max NDVI compositing in openEO. |
| [RescaleChunks](./RescaleChunks/)           | `Jupyter`   | The creation of a simple process to rescale Sentinel 2 RGB image along with the use of chunk_polygon apply with a (User Defined Function) UDF. |
| [WorldCereal](./WorldCereal/)               | `Jupyter`   | WorldCereal data extraction sample. |
| [RVI](./RVI/)               | `Jupyter`   | Calculate Radar Vegetation Index |
>>>>>>> 030b8807



## Contributing

* Please provide each contribution in a separate folder.<|MERGE_RESOLUTION|>--- conflicted
+++ resolved
@@ -6,7 +6,6 @@
 
 Environments: `Python` (plain Python code), `Jupyter` (e.g. Notebooks)
 
-<<<<<<< HEAD
 The `Demonstrates` column summarizes the key openEO functionality used in each community example.
 
 
@@ -22,7 +21,6 @@
 | [RankComposites](./RankComposites/)         | `Jupyter`   | Max NDVI compositing in openEO. | openEO processes `apply_neigborhood`, `array_apply`, `filter_bbox`, `mask`, `aggregate_temporal_period` |
 | [RescaleChunks](./RescaleChunks/)           | `Jupyter`   | The creation of a simple process to rescale Sentinel 2 RGB image along with the use of chunk_polygon apply with a (User Defined Function) UDF. | openEO processes `run_udf`, `chunk_polygon`, `reduce_dimension` |
 | [WorldCereal](./WorldCereal/)               | `Jupyter`   | WorldCereal data extraction sample. | openEO processes `merge_cubes` |
-=======
 
 | Title                                       | Environment | Description                                                                                                                                                                                                                                                                                                                           |
 |---------------------------------------------| ----------- |---------------------------------------------------------------------------------------------------------------------------------------------------------------------------------------------------------------------------------------------------------------------------------------------------------------------------------------|
@@ -37,7 +35,6 @@
 | [RescaleChunks](./RescaleChunks/)           | `Jupyter`   | The creation of a simple process to rescale Sentinel 2 RGB image along with the use of chunk_polygon apply with a (User Defined Function) UDF. |
 | [WorldCereal](./WorldCereal/)               | `Jupyter`   | WorldCereal data extraction sample. |
 | [RVI](./RVI/)               | `Jupyter`   | Calculate Radar Vegetation Index |
->>>>>>> 030b8807
 
 
 
